--- conflicted
+++ resolved
@@ -22,13 +22,8 @@
     "devDependencies": {
         "eslint": "5.3.0",
         "eslint-config-google": "0.9.1",
-<<<<<<< HEAD
-        "eslint-plugin-import": "2.13.0",
+        "eslint-plugin-import": "2.14.0",
         "jest": "23.5.0"
-=======
-        "eslint-plugin-import": "2.14.0",
-        "jest": "23.4.2"
->>>>>>> 7bd11708
     },
     "jest": {
         "collectCoverage": true,
